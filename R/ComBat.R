#' Adjust for batch effects using an empirical Bayes framework
#'
#' ComBat allows users to adjust for batch effects in datasets where the batch covariate is known, using methodology
#' described in Johnson et al. 2007. It uses either parametric or non-parametric empirical Bayes frameworks for adjusting data for
#' batch effects.  Users are returned an expression matrix that has been corrected for batch effects. The input
#' data are assumed to be cleaned and normalized before batch effect removal.
#'
#' @param dat Genomic measure matrix (dimensions probe x sample) - for example, expression matrix
#' @param batch {Batch covariate (only one batch allowed)}
#' @param mod Model matrix for outcome of interest and other covariates besides batch
#' @param par.prior (Optional) TRUE indicates parametric adjustments will be used, FALSE indicates non-parametric adjustments will be used
#' @param prior.plots (Optional) TRUE give prior plots with black as a kernel estimate of the empirical batch effect density and red as the parametric
#' @param mean.only (Optional) FALSE If TRUE ComBat only corrects the mean of the batch effect (no scale adjustment)
#' @param ref.batch (Optional) NULL If given, will use the selected batch as a reference for batch adjustment.
#' @param BPPARAM (Optional) BiocParallelParam for parallel operation
#'
#' @return data A probe x sample genomic measure matrix, adjusted for batch effects.
#'
#' @examples
#' library(bladderbatch)
#' data(bladderdata)
#' dat <- bladderEset[1:50,]
#'
#' pheno = pData(dat)
#' edata = exprs(dat)
#' batch = pheno$batch
#' mod = model.matrix(~as.factor(cancer), data=pheno)
#'
#' # parametric adjustment
#' combat_edata1 = ComBat(dat=edata, batch=batch, mod=NULL, par.prior=TRUE, prior.plots=FALSE)
#'
#' # non-parametric adjustment, mean-only version
#' combat_edata2 = ComBat(dat=edata, batch=batch, mod=NULL, par.prior=FALSE, mean.only=TRUE)
#'
#' # reference-batch version, with covariates
#' combat_edata3 = ComBat(dat=edata, batch=batch, mod=mod, par.prior=TRUE, ref.batch=3)
#'
#' @export
#'

ComBat <- function (dat, batch, mod = NULL, par.prior = TRUE, prior.plots = FALSE,
<<<<<<< HEAD
                    mean.only = FALSE, ref.batch = NULL, BPPARAM = bpparam("SerialParam")) {
    ## make batch a factor and make a set of indicators for batch
    if(mean.only==TRUE){
        message("Using the 'mean only' version of ComBat")
    }
    if(length(dim(batch))>1){
        stop("This version of ComBat only allows one batch variable")
    }  ## to be updated soon!
    batch <- as.factor(batch)
    batchmod <- model.matrix(~-1+batch)  
    if (!is.null(ref.batch)){
        ## check for reference batch, check value, and make appropriate changes
        if (!(ref.batch%in%levels(batch))) {
            stop("reference level ref.batch is not one of the levels of the batch variable")
        }
        cat("Using batch =",ref.batch, "as a reference batch (this batch won't change)\n")
        ref <- which(levels(as.factor(batch))==ref.batch) # find the reference
        batchmod[,ref] <- 1
    } else {
        ref <- NULL
    }
    message("Found", nlevels(batch), "batches")
  
    ## A few other characteristics on the batches
    n.batch <- nlevels(batch)
    batches <- list()
    for (i in 1:n.batch) {
        batches[[i]] <- which(batch == levels(batch)[i])
    } # list of samples in each batch  
    n.batches <- sapply(batches, length)
    if(any(n.batches==1)){
        mean.only=TRUE
        message("Note: one batch has only one sample, setting mean.only=TRUE")
    }
    n.array <- sum(n.batches)
    ## combine batch variable and covariates
    design <- cbind(batchmod,mod)
  
    ## check for intercept in covariates, and drop if present
    check <- apply(design, 2, function(x) all(x == 1))
    if(!is.null(ref)){
        check[ref] <- FALSE
    } ## except don't throw away the reference batch indicator
    design <- as.matrix(design[,!check])
  
    ## Number of covariates or covariate levels
    message("Adjusting for", ncol(design)-ncol(batchmod), 'covariate(s) or covariate level(s)')
  
    ## Check if the design is confounded
    if(qr(design)$rank < ncol(design)) {
        ## if(ncol(design)<=(n.batch)){stop("Batch variables are redundant! Remove one or more of the batch variables so they are no longer confounded")}
        if(ncol(design)==(n.batch+1)) {
            stop("The covariate is confounded with batch! Remove the covariate and rerun ComBat")
        }
        if(ncol(design)>(n.batch+1)) {
            if((qr(design[,-c(1:n.batch)])$rank<ncol(design[,-c(1:n.batch)]))){
                stop('The covariates are confounded! Please remove one or more of the covariates so the design is not confounded')
            } else {
                stop("At least one covariate is confounded with batch! Please remove confounded covariates and rerun ComBat")
            }
        }
    }
  
    ## Check for missing values
    NAs <- any(is.na(dat))
    if(NAs){
        message(c('Found',sum(is.na(dat)),'Missing Data Values'), sep=' ')}
    ## print(dat[1:2,])
  
    ##Standardize Data across genes
    cat('Standardizing Data across genes\n')
    if (!NAs){
        B.hat <- tcrossprod(tcrossprod(solve(crossprod(design)), design), as.matrix(dat))
    } else { 
        B.hat <- apply(dat, 1, Beta.NA, design) # FIXME
=======
                    mean.only = FALSE, ref.batch = NULL, BPPARAM = bpparam()) {
  # make batch a factor and make a set of indicators for batch
  if(mean.only==TRUE){cat("Using the 'mean only' version of ComBat\n")}
  if(length(dim(batch))>1){stop("This version of ComBat only allows one batch variable")}  ## to be updated soon!
  batch <- as.factor(batch)
  batchmod <- model.matrix(~-1+batch)
  if (!is.null(ref.batch)){ # check for reference batch, check value, and make appropriate changes
    if (!(ref.batch%in%levels(batch))){stop("reference level ref.batch is not one of the levels of the batch variable")}
    cat("Using batch =",ref.batch, "as a reference batch (this batch won't change)\n")
    ref = which(levels(as.factor(batch))==ref.batch) # find the reference
    batchmod[,ref]=1
  }else{ref=NULL}
  cat("Found",nlevels(batch),'batches\n')

  # A few other characteristics on the batches
  n.batch <- nlevels(batch)
  batches <- list()
  for (i in 1:n.batch){batches[[i]] <- which(batch == levels(batch)[i])} # list of samples in each batch
  n.batches <- sapply(batches, length)
  if(any(n.batches==1)){mean.only=TRUE; cat("Note: one batch has only one sample, setting mean.only=TRUE\n")}
  n.array <- sum(n.batches)

  #combine batch variable and covariates
  design <- cbind(batchmod,mod)

  # check for intercept in covariates, and drop if present
  check <- apply(design, 2, function(x) all(x == 1))
  if(!is.null(ref)){check[ref]=FALSE} ## except don't throw away the reference batch indicator
  design <- as.matrix(design[,!check])

  # Number of covariates or covariate levels
  cat("Adjusting for",ncol(design)-ncol(batchmod),'covariate(s) or covariate level(s)\n')

  # Check if the design is confounded
  if(qr(design)$rank<ncol(design)){
    #if(ncol(design)<=(n.batch)){stop("Batch variables are redundant! Remove one or more of the batch variables so they are no longer confounded")}
    if(ncol(design)==(n.batch+1)){stop("The covariate is confounded with batch! Remove the covariate and rerun ComBat")}
    if(ncol(design)>(n.batch+1)){
      if((qr(design[,-c(1:n.batch)])$rank<ncol(design[,-c(1:n.batch)]))){stop('The covariates are confounded! Please remove one or more of the covariates so the design is not confounded')
      }else{stop("At least one covariate is confounded with batch! Please remove confounded covariates and rerun ComBat")}}
  }

  ## Check for missing values
  NAs = any(is.na(dat))
  if(NAs){cat(c('Found',sum(is.na(dat)),'Missing Data Values\n'),sep=' ')}
  #print(dat[1:2,])

  ##Standardize Data across genes
  cat('Standardizing Data across genes\n')
  if (!NAs){
    B.hat <- solve(t(design)%*%design)%*%t(design)%*%t(as.matrix(dat))
  }else{
    B.hat=apply(dat,1,Beta.NA,design)
  }

  ######## change grand.mean for ref batch
  if(!is.null(ref.batch)){
    grand.mean <- t(B.hat[ref, ])
  }else{
    grand.mean <- t(n.batches/n.array)%*%B.hat[1:n.batch,]
  }

  ######## change var.pooled for ref batch
  if (!NAs){
    if(!is.null(ref.batch)){
      ref.dat <- dat[, batches[[ref]]]
      var.pooled <- ((ref.dat-t(design[batches[[ref]], ]%*%B.hat))^2)%*%rep(1/n.batches[ref],n.batches[ref])
    }else{
      var.pooled <- ((dat-t(design%*%B.hat))^2)%*%rep(1/n.array,n.array)
>>>>>>> 04feb6d5
    }
    
    ## change grand.mean for ref batch
    if(!is.null(ref.batch)){
        grand.mean <- t(B.hat[ref, ])
    } else {
        grand.mean <- crossprod(n.batches/n.array, B.hat[1:n.batch,])
    }
  
    ## change var.pooled for ref batch
    if (!NAs){
        if(!is.null(ref.batch)) {
            ref.dat <- dat[, batches[[ref]]]
            var.pooled <- ((ref.dat-t(design[batches[[ref]], ] %*% B.hat))^2) %*% rep(1/n.batches[ref],n.batches[ref]) # FIXME
        } else {
            var.pooled <- ((dat-t(design %*% B.hat))^2) %*% rep(1/n.array,n.array) # FIXME
        }
    } else {
        if(!is.null(ref.batch)) {
            ref.dat <- dat[, batches[[ref]]]
            var.pooled <- rowVars(ref.dat-t(design[batches[[ref]], ]%*%B.hat), na.rm=TRUE)
        } else {
            var.pooled <- rowVars(dat-t(design %*% B.hat), na.rm=TRUE)
        }
    }
<<<<<<< HEAD
  
    stand.mean <- t(grand.mean) %*% t(rep(1,n.array)) # FIXME
    if(!is.null(design)){
        tmp <- design
        tmp[,c(1:n.batch)] <- 0
        stand.mean <- stand.mean+t(tmp %*% B.hat) #FIXME
    }  
    s.data <- (dat-stand.mean)/(sqrt(var.pooled) %*% t(rep(1,n.array))) # FIXME
  
    ##Get regression batch effect parameters
    message("Fitting L/S model and finding priors")
    batch.design <- design[, 1:n.batch]
    if (!NAs){
        gamma.hat <- tcrossprod(tcrossprod(solve(crossprod(batch.design)), batch.design), as.matrix(s.data))
    } else{
        gamma.hat <- apply(s.data, 1, Beta.NA, batch.design) # FIXME
    
    }
    delta.hat <- NULL
    for (i in batches){
        if(mean.only==TRUE) {
            delta.hat <- rbind(delta.hat,rep(1,nrow(s.data))) 
        } else {
            delta.hat <- rbind(delta.hat, rowVars(s.data[,i], na.rm=TRUE))
        }
    }
  
    ##Find Priors
    gamma.bar <- rowMeans(gamma.hat)
    t2 <- rowVars(gamma.hat)
    a.prior <- apply(delta.hat, 1, aprior) # FIXME
    b.prior <- apply(delta.hat, 1, bprior) # FIXME
  
    ## Plot empirical and parametric priors
  
    if (prior.plots & par.prior){
        par(mfrow=c(2,2))
        tmp <- density(gamma.hat[1,])
        plot(tmp,  type='l', main="Density Plot")
        xx <- seq(min(tmp$x), max(tmp$x), length=100)
        lines(xx,dnorm(xx,gamma.bar[1],sqrt(t2[1])), col=2)
        qqnorm(gamma.hat[1,])
        qqline(gamma.hat[1,], col=2)

        tmp <- density(delta.hat[1,])
        xx <- seq(min(tmp$x), max(tmp$x), length=100)
        tmp1 <- list(x=xx, y=dgamma(xx, a.prior[1], b.prior[1]))
        plot(tmp, typ="l", main="Density Plot", ylim=c(0, max(tmp$y, tmp1$y)))
        lines(tmp1, col=2)
        invgam <- 1/qgamma(ppoints(ncol(delta.hat)), a.prior[1], b.prior[1])
        qqplot(delta.hat[1,], invgam, xlab="Sample Quantiles", ylab="Theoretical Quantiles")
        lines(c(0, max(invgam)), c(0, max(invgam)), col=2)
        title("Q-Q Plot")
    }
  
    ## Find EB batch adjustments
=======
  }

  stand.mean <- t(grand.mean)%*%t(rep(1,n.array))
  if(!is.null(design)){tmp <- design;tmp[,c(1:n.batch)] <- 0;stand.mean <- stand.mean+t(tmp%*%B.hat)}
  s.data <- (dat-stand.mean)/(sqrt(var.pooled)%*%t(rep(1,n.array)))

  ##Get regression batch effect parameters
  cat("Fitting L/S model and finding priors\n")
  batch.design <- design[,1:n.batch]
  if (!NAs){
    gamma.hat <- solve(t(batch.design)%*%batch.design)%*%t(batch.design)%*%t(as.matrix(s.data))
  } else{
    gamma.hat=apply(s.data,1,Beta.NA,batch.design)

  }
  delta.hat <- NULL
  for (i in batches){
    if(mean.only==TRUE){delta.hat <- rbind(delta.hat,rep(1,nrow(s.data)))}else{
      delta.hat <- rbind(delta.hat,apply(s.data[,i], 1, var,na.rm=TRUE))
    }
  }

  ##Find Priors
  gamma.bar <- apply(gamma.hat, 1, mean)
  t2 <- apply(gamma.hat, 1, var)
  a.prior <- apply(delta.hat, 1, aprior)
  b.prior <- apply(delta.hat, 1, bprior)


  ##Plot empirical and parametric priors

  if (prior.plots && par.prior) {
    par(mfrow=c(2,2))

    # Top left
    tmp <- density(gamma.hat[1,])
    plot(tmp,  type='l', main=expression(paste("Density Plot of First Batch ",  hat(gamma))))
    xx <- seq(min(tmp$x), max(tmp$x), length=100)
    lines(xx,dnorm(xx,gamma.bar[1],sqrt(t2[1])), col=2)

    # Top Right
    qqnorm(gamma.hat[1,], main=expression(paste("Normal Q-Q Plot of First Batch ", hat(gamma))))
    qqline(gamma.hat[1,], col=2)

    # Bottom Left
    tmp <- density(delta.hat[1,])
    xx <- seq(min(tmp$x), max(tmp$x), length=100)
    tmp1 <- list(x=xx, y=dinvgamma(xx, a.prior[1], b.prior[1]))
    plot(tmp, typ="l", ylim=c(0, max(tmp$y, tmp1$y)),
         main=expression(paste("Density Plot of First Batch ", hat(delta))))
    lines(tmp1, col=2)

    # Bottom Right
    invgam <- 1/qgamma(1-ppoints(ncol(delta.hat)), a.prior[1], b.prior[1])
    qqplot(invgam, delta.hat[1,],
           main=expression(paste("Inverse Gamma Q-Q Plot of First Batch ", hat(delta))),
           ylab="Sample Quantiles", xlab="Theoretical Quantiles")
    lines(c(0, max(invgam)), c(0, max(invgam)), col=2)
  }

  ##Find EB batch adjustments
>>>>>>> 04feb6d5

    gamma.star <- delta.star <- matrix(NA, nrow=n.batch, ncol=nrow(s.data))
    if (par.prior) {
        message("Finding parametric adjustments")
        results <- bplapply(1:n.batch, function(i) {
            if (mean.only) {
                gamma.star <- postmean(gamma.hat[i,], gamma.bar[i], 1, 1, t2[i])
                delta.star <- rep(1, nrow(s.data))
            }
            else {
                temp <- it.sol(s.data[, batches[[i]]], gamma.hat[i, ],
                               delta.hat[i, ], gamma.bar[i], t2[i], a.prior[i],
                               b.prior[i])
                gamma.star <- temp[1, ]
                delta.star <- temp[2, ]
            }
            list(gamma.star=gamma.star, delta.star=delta.star)
        }, BPPARAM = BPPARAM)
        for (i in 1:n.batch) {
            gamma.star[i,] <- results[[i]]$gamma.star
            delta.star[i,] <- results[[i]]$delta.star
        }
    }
    else {
        message("Finding nonparametric adjustments")
        results <- bplapply(1:n.batch, function(i) {
            if (mean.only) {
                delta.hat[i, ] = 1
            }
            temp <- int.eprior(as.matrix(s.data[, batches[[i]]]),
                               gamma.hat[i, ], delta.hat[i, ])
            list(gamma.star=temp[1,], delta.star=temp[2,])
        }, BPPARAM = BPPARAM)
        for (i in 1:n.batch) {
            gamma.star[i,] <- results[[i]]$gamma.star
            delta.star[i,] <- results[[i]]$delta.star
        }
    }
<<<<<<< HEAD
    
    if(!is.null(ref.batch)){
        gamma.star[ref,] <- 0  ## set reference batch mean equal to 0
        delta.star[ref,] <- 1  ## set reference batch variance equal to 1
    }
    
    ## Normalize the Data ###
    message("Adjusting the Data\n")
  
    bayesdata <- s.data
    j <- 1
    for (i in batches){
        bayesdata[,i] <- (bayesdata[,i]-t(batch.design[i,]%*%gamma.star))/(sqrt(delta.star[j,])%*%t(rep(1,n.batches[j]))) # FIXME
        j <- j+1
    }
    
    bayesdata <- (bayesdata*(sqrt(var.pooled)%*%t(rep(1,n.array))))+stand.mean # FIXME
  
    ## tiny change still exist when tested on bladder data
    ## total sum of change within each batch around 1e-15 
    ## (could be computational system error).  
    ## Do not change ref batch at all in reference version
    if(!is.null(ref.batch)){
        bayesdata[, batches[[ref]]] <- dat[, batches[[ref]]]
    }
    
    return(bayesdata)
=======
  }

  if(!is.null(ref.batch)){
    gamma.star[ref,]=0  ## set reference batch mean equal to 0
    delta.star[ref,]=1  ## set reference batch variance equal to 1
  }

  ### Normalize the Data ###
  cat("Adjusting the Data\n")

  bayesdata <- s.data
  j <- 1
  for (i in batches){
    bayesdata[,i] <- (bayesdata[,i]-t(batch.design[i,]%*%gamma.star))/(sqrt(delta.star[j,])%*%t(rep(1,n.batches[j])))
    j <- j+1
  }

  bayesdata <- (bayesdata*(sqrt(var.pooled)%*%t(rep(1,n.array))))+stand.mean

  ##### tiny change still exist when tested on bladder data
  #### total sum of change within each batch around 1e-15
  ##### (could be computational system error).
  ##### Do not change ref batch at all in reference version
  if(!is.null(ref.batch)){
    bayesdata[, batches[[ref]]] <- dat[, batches[[ref]]]
  }

  return(bayesdata)

>>>>>>> 04feb6d5
}<|MERGE_RESOLUTION|>--- conflicted
+++ resolved
@@ -39,7 +39,6 @@
 #'
 
 ComBat <- function (dat, batch, mod = NULL, par.prior = TRUE, prior.plots = FALSE,
-<<<<<<< HEAD
                     mean.only = FALSE, ref.batch = NULL, BPPARAM = bpparam("SerialParam")) {
     ## make batch a factor and make a set of indicators for batch
     if(mean.only==TRUE){
@@ -115,77 +114,6 @@
         B.hat <- tcrossprod(tcrossprod(solve(crossprod(design)), design), as.matrix(dat))
     } else { 
         B.hat <- apply(dat, 1, Beta.NA, design) # FIXME
-=======
-                    mean.only = FALSE, ref.batch = NULL, BPPARAM = bpparam()) {
-  # make batch a factor and make a set of indicators for batch
-  if(mean.only==TRUE){cat("Using the 'mean only' version of ComBat\n")}
-  if(length(dim(batch))>1){stop("This version of ComBat only allows one batch variable")}  ## to be updated soon!
-  batch <- as.factor(batch)
-  batchmod <- model.matrix(~-1+batch)
-  if (!is.null(ref.batch)){ # check for reference batch, check value, and make appropriate changes
-    if (!(ref.batch%in%levels(batch))){stop("reference level ref.batch is not one of the levels of the batch variable")}
-    cat("Using batch =",ref.batch, "as a reference batch (this batch won't change)\n")
-    ref = which(levels(as.factor(batch))==ref.batch) # find the reference
-    batchmod[,ref]=1
-  }else{ref=NULL}
-  cat("Found",nlevels(batch),'batches\n')
-
-  # A few other characteristics on the batches
-  n.batch <- nlevels(batch)
-  batches <- list()
-  for (i in 1:n.batch){batches[[i]] <- which(batch == levels(batch)[i])} # list of samples in each batch
-  n.batches <- sapply(batches, length)
-  if(any(n.batches==1)){mean.only=TRUE; cat("Note: one batch has only one sample, setting mean.only=TRUE\n")}
-  n.array <- sum(n.batches)
-
-  #combine batch variable and covariates
-  design <- cbind(batchmod,mod)
-
-  # check for intercept in covariates, and drop if present
-  check <- apply(design, 2, function(x) all(x == 1))
-  if(!is.null(ref)){check[ref]=FALSE} ## except don't throw away the reference batch indicator
-  design <- as.matrix(design[,!check])
-
-  # Number of covariates or covariate levels
-  cat("Adjusting for",ncol(design)-ncol(batchmod),'covariate(s) or covariate level(s)\n')
-
-  # Check if the design is confounded
-  if(qr(design)$rank<ncol(design)){
-    #if(ncol(design)<=(n.batch)){stop("Batch variables are redundant! Remove one or more of the batch variables so they are no longer confounded")}
-    if(ncol(design)==(n.batch+1)){stop("The covariate is confounded with batch! Remove the covariate and rerun ComBat")}
-    if(ncol(design)>(n.batch+1)){
-      if((qr(design[,-c(1:n.batch)])$rank<ncol(design[,-c(1:n.batch)]))){stop('The covariates are confounded! Please remove one or more of the covariates so the design is not confounded')
-      }else{stop("At least one covariate is confounded with batch! Please remove confounded covariates and rerun ComBat")}}
-  }
-
-  ## Check for missing values
-  NAs = any(is.na(dat))
-  if(NAs){cat(c('Found',sum(is.na(dat)),'Missing Data Values\n'),sep=' ')}
-  #print(dat[1:2,])
-
-  ##Standardize Data across genes
-  cat('Standardizing Data across genes\n')
-  if (!NAs){
-    B.hat <- solve(t(design)%*%design)%*%t(design)%*%t(as.matrix(dat))
-  }else{
-    B.hat=apply(dat,1,Beta.NA,design)
-  }
-
-  ######## change grand.mean for ref batch
-  if(!is.null(ref.batch)){
-    grand.mean <- t(B.hat[ref, ])
-  }else{
-    grand.mean <- t(n.batches/n.array)%*%B.hat[1:n.batch,]
-  }
-
-  ######## change var.pooled for ref batch
-  if (!NAs){
-    if(!is.null(ref.batch)){
-      ref.dat <- dat[, batches[[ref]]]
-      var.pooled <- ((ref.dat-t(design[batches[[ref]], ]%*%B.hat))^2)%*%rep(1/n.batches[ref],n.batches[ref])
-    }else{
-      var.pooled <- ((dat-t(design%*%B.hat))^2)%*%rep(1/n.array,n.array)
->>>>>>> 04feb6d5
     }
     
     ## change grand.mean for ref batch
@@ -211,7 +139,6 @@
             var.pooled <- rowVars(dat-t(design %*% B.hat), na.rm=TRUE)
         }
     }
-<<<<<<< HEAD
   
     stand.mean <- t(grand.mean) %*% t(rep(1,n.array)) # FIXME
     if(!is.null(design)){
@@ -246,91 +173,37 @@
     b.prior <- apply(delta.hat, 1, bprior) # FIXME
   
     ## Plot empirical and parametric priors
-  
-    if (prior.plots & par.prior){
+
+    if (prior.plots && par.prior) {
         par(mfrow=c(2,2))
+        
+        ## Top left
         tmp <- density(gamma.hat[1,])
-        plot(tmp,  type='l', main="Density Plot")
+        plot(tmp,  type='l', main=expression(paste("Density Plot of First Batch ",  hat(gamma))))
         xx <- seq(min(tmp$x), max(tmp$x), length=100)
         lines(xx,dnorm(xx,gamma.bar[1],sqrt(t2[1])), col=2)
-        qqnorm(gamma.hat[1,])
+        
+        ## Top Right
+        qqnorm(gamma.hat[1,], main=expression(paste("Normal Q-Q Plot of First Batch ", hat(gamma))))
         qqline(gamma.hat[1,], col=2)
-
+        
+        ## Bottom Left
         tmp <- density(delta.hat[1,])
         xx <- seq(min(tmp$x), max(tmp$x), length=100)
-        tmp1 <- list(x=xx, y=dgamma(xx, a.prior[1], b.prior[1]))
-        plot(tmp, typ="l", main="Density Plot", ylim=c(0, max(tmp$y, tmp1$y)))
+        tmp1 <- list(x=xx, y=dinvgamma(xx, a.prior[1], b.prior[1]))
+        plot(tmp, typ="l", ylim=c(0, max(tmp$y, tmp1$y)),
+             main=expression(paste("Density Plot of First Batch ", hat(delta))))
         lines(tmp1, col=2)
-        invgam <- 1/qgamma(ppoints(ncol(delta.hat)), a.prior[1], b.prior[1])
-        qqplot(delta.hat[1,], invgam, xlab="Sample Quantiles", ylab="Theoretical Quantiles")
+
+        ## Bottom Right
+        invgam <- 1/qgamma(1-ppoints(ncol(delta.hat)), a.prior[1], b.prior[1])
+        qqplot(invgam, delta.hat[1,],
+               main=expression(paste("Inverse Gamma Q-Q Plot of First Batch ", hat(delta))),
+               ylab="Sample Quantiles", xlab="Theoretical Quantiles")
         lines(c(0, max(invgam)), c(0, max(invgam)), col=2)
-        title("Q-Q Plot")
-    }
-  
+    }
+      
     ## Find EB batch adjustments
-=======
-  }
-
-  stand.mean <- t(grand.mean)%*%t(rep(1,n.array))
-  if(!is.null(design)){tmp <- design;tmp[,c(1:n.batch)] <- 0;stand.mean <- stand.mean+t(tmp%*%B.hat)}
-  s.data <- (dat-stand.mean)/(sqrt(var.pooled)%*%t(rep(1,n.array)))
-
-  ##Get regression batch effect parameters
-  cat("Fitting L/S model and finding priors\n")
-  batch.design <- design[,1:n.batch]
-  if (!NAs){
-    gamma.hat <- solve(t(batch.design)%*%batch.design)%*%t(batch.design)%*%t(as.matrix(s.data))
-  } else{
-    gamma.hat=apply(s.data,1,Beta.NA,batch.design)
-
-  }
-  delta.hat <- NULL
-  for (i in batches){
-    if(mean.only==TRUE){delta.hat <- rbind(delta.hat,rep(1,nrow(s.data)))}else{
-      delta.hat <- rbind(delta.hat,apply(s.data[,i], 1, var,na.rm=TRUE))
-    }
-  }
-
-  ##Find Priors
-  gamma.bar <- apply(gamma.hat, 1, mean)
-  t2 <- apply(gamma.hat, 1, var)
-  a.prior <- apply(delta.hat, 1, aprior)
-  b.prior <- apply(delta.hat, 1, bprior)
-
-
-  ##Plot empirical and parametric priors
-
-  if (prior.plots && par.prior) {
-    par(mfrow=c(2,2))
-
-    # Top left
-    tmp <- density(gamma.hat[1,])
-    plot(tmp,  type='l', main=expression(paste("Density Plot of First Batch ",  hat(gamma))))
-    xx <- seq(min(tmp$x), max(tmp$x), length=100)
-    lines(xx,dnorm(xx,gamma.bar[1],sqrt(t2[1])), col=2)
-
-    # Top Right
-    qqnorm(gamma.hat[1,], main=expression(paste("Normal Q-Q Plot of First Batch ", hat(gamma))))
-    qqline(gamma.hat[1,], col=2)
-
-    # Bottom Left
-    tmp <- density(delta.hat[1,])
-    xx <- seq(min(tmp$x), max(tmp$x), length=100)
-    tmp1 <- list(x=xx, y=dinvgamma(xx, a.prior[1], b.prior[1]))
-    plot(tmp, typ="l", ylim=c(0, max(tmp$y, tmp1$y)),
-         main=expression(paste("Density Plot of First Batch ", hat(delta))))
-    lines(tmp1, col=2)
-
-    # Bottom Right
-    invgam <- 1/qgamma(1-ppoints(ncol(delta.hat)), a.prior[1], b.prior[1])
-    qqplot(invgam, delta.hat[1,],
-           main=expression(paste("Inverse Gamma Q-Q Plot of First Batch ", hat(delta))),
-           ylab="Sample Quantiles", xlab="Theoretical Quantiles")
-    lines(c(0, max(invgam)), c(0, max(invgam)), col=2)
-  }
-
-  ##Find EB batch adjustments
->>>>>>> 04feb6d5
 
     gamma.star <- delta.star <- matrix(NA, nrow=n.batch, ncol=nrow(s.data))
     if (par.prior) {
@@ -369,7 +242,6 @@
             delta.star[i,] <- results[[i]]$delta.star
         }
     }
-<<<<<<< HEAD
     
     if(!is.null(ref.batch)){
         gamma.star[ref,] <- 0  ## set reference batch mean equal to 0
@@ -397,35 +269,4 @@
     }
     
     return(bayesdata)
-=======
-  }
-
-  if(!is.null(ref.batch)){
-    gamma.star[ref,]=0  ## set reference batch mean equal to 0
-    delta.star[ref,]=1  ## set reference batch variance equal to 1
-  }
-
-  ### Normalize the Data ###
-  cat("Adjusting the Data\n")
-
-  bayesdata <- s.data
-  j <- 1
-  for (i in batches){
-    bayesdata[,i] <- (bayesdata[,i]-t(batch.design[i,]%*%gamma.star))/(sqrt(delta.star[j,])%*%t(rep(1,n.batches[j])))
-    j <- j+1
-  }
-
-  bayesdata <- (bayesdata*(sqrt(var.pooled)%*%t(rep(1,n.array))))+stand.mean
-
-  ##### tiny change still exist when tested on bladder data
-  #### total sum of change within each batch around 1e-15
-  ##### (could be computational system error).
-  ##### Do not change ref batch at all in reference version
-  if(!is.null(ref.batch)){
-    bayesdata[, batches[[ref]]] <- dat[, batches[[ref]]]
-  }
-
-  return(bayesdata)
-
->>>>>>> 04feb6d5
 }