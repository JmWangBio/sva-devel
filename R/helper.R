--- conflicted
+++ resolved
@@ -1,249 +1,153 @@
-sva.class2Model <- function(classes) {
-  return(model.matrix(~factor(classes)))
-}
-
-
-modefunc <- function(x) {
-  return(as.numeric(names(sort(-table(x)))[1]))
-}
-
-mono <- function(lfdr){
-    .Call("monotone", as.numeric(lfdr), PACKAGE="sva")
-}
-
-edge.lfdr <- function(p, trunc=TRUE, monotone=TRUE, transf=c("probit", "logit"), adj=1.5, eps=10^-8, lambda=0.8, ...) {
-<<<<<<< HEAD
-    pi0 <- mean(p >= lambda)/(1 - lambda)
-    pi0 <- min(pi0, 1)
-    
-    n <- length(p)
-    transf <- match.arg(transf)
-    
-    if(transf=="probit") {
-        p <- pmax(p, eps)
-        p <- pmin(p, 1-eps)
-        x <- qnorm(p)
-        myd <- density(x, adjust=adj)
-        mys <- smooth.spline(x=myd$x, y=myd$y)
-        y <- predict(mys, x)$y
-        lfdr <- pi0*dnorm(x)/y
-    }
-    
-    if(transf=="logit") {
-        x <- log((p+eps)/(1-p+eps))
-        myd <- density(x, adjust=adj)
-        mys <- smooth.spline(x=myd$x, y=myd$y)
-        y <- predict(mys, x)$y
-        dx <- exp(x) / (1+exp(x))^2
-        lfdr <- pi0 * dx/y
-    }
-    
-    if(trunc) {
-        lfdr[lfdr > 1] <- 1
-    }
-    if(monotone) {	
-        lfdr <- lfdr[order(p)]
-        lfdr <- mono(lfdr)
-        lfdr <- lfdr[rank(p)]
-    }
-    
-    return(lfdr)
-=======
-	pi0 <- mean(p >= lambda)/(1 - lambda)
-        pi0 <- min(pi0, 1)
-
-	n = length(p)
-	transf = match.arg(transf)
-
-	if(transf=="probit") {
-		p = pmax(p, eps)
-		p = pmin(p, 1-eps)
-		x = qnorm(p)
-		myd = density(x, adjust=adj)
-		mys = smooth.spline(x=myd$x, y=myd$y)
-		y = predict(mys, x)$y
-		lfdr = pi0*dnorm(x)/y
-	}
-
-	if(transf=="logit") {
-		x = log((p+eps)/(1-p+eps))
-		myd = density(x, adjust=adj)
-		mys = smooth.spline(x=myd$x, y=myd$y)
-		y = predict(mys, x)$y
-		dx = exp(x)/(1+exp(x))^2
-		lfdr = pi0*dx/y
-	}
-
-	if(trunc) {lfdr[lfdr > 1] = 1}
-	if(monotone) {
-		lfdr = lfdr[order(p)]
-                lfdr = mono(lfdr)
-		lfdr = lfdr[rank(p)]
-	}
-
-	return(lfdr)
->>>>>>> 04feb6d5
-}
-
-
-
-# Trims the data of extra columns, note your array names cannot be named 'X' or start with 'X.'
-trim.dat <- function(dat){
-    tmp <- strsplit(colnames(dat),'\\.')
-    tr <- NULL
-    for (i in 1:length(tmp)) {
-        tr <- c(tr, tmp[[i]][1] != 'X')
-    }
-    tr
-}
-
-# Following four find empirical hyper-prior values
-aprior <- function(gamma.hat) {
-    m <- mean(gamma.hat)
-    s2 <- var(gamma.hat)
-    (2*s2 + m^2) / s2
-}
-
-bprior <- function(gamma.hat){
-    m <- mean(gamma.hat)
-    s2 <- var(gamma.hat)
-    (m*s2 + m^3) / s2
-}
-
-postmean <- function(g.hat,g.bar,n,d.star,t2){
-    (t2*n*g.hat + d.star*g.bar) / (t2*n + d.star)
-}
-
-postvar <- function(sum2,n,a,b){
-    (.5*sum2 + b) / (n/2 + a - 1)
-}
-
-# Inverse gamma distribution density function. (Note: does not do any bounds checking on arguments)
-dinvgamma <- function (x, shape, rate = 1/scale, scale = 1) {
-    # PDF taken from https://en.wikipedia.org/wiki/Inverse-gamma_distribution
-    # Note: alpha = shape, beta = rate
-    stopifnot(shape > 0)
-    stopifnot(rate > 0)
-    ifelse(x <= 0, 0, ((rate ^ shape) / gamma(shape)) * x ^ (-shape - 1) * exp(-rate/x))
-}
-
-# Pass in entire data set, the design matrix for the entire data, the batch means, the batch variances, priors (m, t2, a, b), columns of the data  matrix for the batch. Uses the EM to find the parametric batch adjustments
-
-it.sol  <- function(sdat,g.hat,d.hat,g.bar,t2,a,b,conv=.0001){
-<<<<<<< HEAD
-    n <- rowSums(!is.na(sdat))
-    g.old <- g.hat
-    d.old <- d.hat
-    change <- 1
-    count <- 0
-    while(change>conv){
-        g.new <- postmean(g.hat, g.bar, n, d.old, t2)
-        sum2 <- rowSums((sdat-g.new%*%t(rep(1,ncol(sdat))))^2, na.rm=TRUE)
-        d.new <- postvar(sum2, n, a, b)
-        change <- max(abs(g.new-g.old) / g.old, abs(d.new-d.old) / d.old)
-        g.old <- g.new
-        d.old <- d.new
-        count <- count+1
-    }
-    ## cat("This batch took", count, "iterations until convergence\n")
-    adjust <- rbind(g.new, d.new)
-    rownames(adjust) <- c("g.star","d.star")
-    adjust
-}
-
-## likelihood function used below
-L <- function(x,g.hat,d.hat){
-    prod(dnorm(x, g.hat, sqrt(d.hat)))
-}
-
-## Monte Carlo integration functions
-int.eprior <- function(sdat, g.hat, d.hat){
-    g.star <- d.star <- NULL
-    r <- nrow(sdat)
-    for(i in 1:r){
-        g <- g.hat[-i]
-        d <- d.hat[-i]		
-        x <- sdat[i,!is.na(sdat[i,])]
-        n <- length(x)
-        j <- numeric(n)+1
-        dat <- matrix(as.numeric(x), length(g), n, byrow=TRUE)
-        resid2 <- (dat-g)^2
-        sum2 <- resid2 %*% j
-        LH <- 1/(2*pi*d)^(n/2)*exp(-sum2/(2*d))
-        LH[LH=="NaN"]=0
-        g.star <- c(g.star, sum(g*LH)/sum(LH))
-        d.star <- c(d.star, sum(d*LH)/sum(LH))
-        ## if(i%%1000==0){cat(i,'\n')}
-    }
-    adjust <- rbind(g.star,d.star)
-    rownames(adjust) <- c("g.star","d.star")
-    adjust	
-} 
-
-## fits the L/S model in the presence of missing data values
-
-Beta.NA <- function(y,X){
-    des <- X[!is.na(y),]
-    y1 <- y[!is.na(y)]
-    B <- tcrossprod(solve(crossprod(des)), des) %*% y1
-    B
-}
-=======
-	n <- apply(!is.na(sdat),1,sum)
-	g.old <- g.hat
-	d.old <- d.hat
-	change <- 1
-	count <- 0
-	while(change>conv){
-		g.new <- postmean(g.hat,g.bar,n,d.old,t2)
-		sum2 <- apply((sdat-g.new%*%t(rep(1,ncol(sdat))))^2, 1, sum,na.rm=TRUE)
-		d.new <- postvar(sum2,n,a,b)
-		change <- max(abs(g.new-g.old)/g.old,abs(d.new-d.old)/d.old)
-		g.old <- g.new
-		d.old <- d.new
-		count <- count+1
-		}
-	#cat("This batch took", count, "iterations until convergence\n")
-	adjust <- rbind(g.new, d.new)
-	rownames(adjust) <- c("g.star","d.star")
-	adjust
-	}
-
-#likelihood function used below
-L <- function(x,g.hat,d.hat){prod(dnorm(x,g.hat,sqrt(d.hat)))}
-
-# Monte Carlo integration functients
-int.eprior <- function(sdat,g.hat,d.hat){
-	g.star <- d.star <- NULL
-	r <- nrow(sdat)
-	for(i in 1:r){
-		g <- g.hat[-i]
-		d <- d.hat[-i]
-		x <- sdat[i,!is.na(sdat[i,])]
-		n <- length(x)
-		j <- numeric(n)+1
-		dat <- matrix(as.numeric(x),length(g),n,byrow=TRUE)
-		resid2 <- (dat-g)^2
-		sum2 <- resid2%*%j
-		LH <- 1/(2*pi*d)^(n/2)*exp(-sum2/(2*d))
-		LH[LH=="NaN"]=0
-		g.star <- c(g.star,sum(g*LH)/sum(LH))
-		d.star <- c(d.star,sum(d*LH)/sum(LH))
-		#if(i%%1000==0){cat(i,'\n')}
-		}
-	adjust <- rbind(g.star,d.star)
-	rownames(adjust) <- c("g.star","d.star")
-	adjust
-	}
-
-#fits the L/S model in the presence of missing data values
-
-Beta.NA = function(y,X){
-	des=X[!is.na(y),]
-	y1=y[!is.na(y)]
-	B <- solve(t(des)%*%des)%*%t(des)%*%y1
-	B
-	}
->>>>>>> 04feb6d5
-
-
+sva.class2Model <- function(classes) {
+  return(model.matrix(~factor(classes)))
+}
+
+
+modefunc <- function(x) {
+  return(as.numeric(names(sort(-table(x)))[1]))
+}
+
+mono <- function(lfdr){
+    .Call("monotone", as.numeric(lfdr), PACKAGE="sva")
+}
+
+edge.lfdr <- function(p, trunc=TRUE, monotone=TRUE, transf=c("probit", "logit"), adj=1.5, eps=10^-8, lambda=0.8, ...) {
+    pi0 <- mean(p >= lambda)/(1 - lambda)
+    pi0 <- min(pi0, 1)
+    
+    n <- length(p)
+    transf <- match.arg(transf)
+    
+    if(transf=="probit") {
+        p <- pmax(p, eps)
+        p <- pmin(p, 1-eps)
+        x <- qnorm(p)
+        myd <- density(x, adjust=adj)
+        mys <- smooth.spline(x=myd$x, y=myd$y)
+        y <- predict(mys, x)$y
+        lfdr <- pi0*dnorm(x)/y
+    }
+    
+    if(transf=="logit") {
+        x <- log((p+eps)/(1-p+eps))
+        myd <- density(x, adjust=adj)
+        mys <- smooth.spline(x=myd$x, y=myd$y)
+        y <- predict(mys, x)$y
+        dx <- exp(x) / (1+exp(x))^2
+        lfdr <- pi0 * dx/y
+    }
+    
+    if(trunc) {
+        lfdr[lfdr > 1] <- 1
+    }
+    if(monotone) {	
+        lfdr <- lfdr[order(p)]
+        lfdr <- mono(lfdr)
+        lfdr <- lfdr[rank(p)]
+    }
+    
+    return(lfdr)
+}
+
+
+
+# Trims the data of extra columns, note your array names cannot be named 'X' or start with 'X.'
+trim.dat <- function(dat){
+    tmp <- strsplit(colnames(dat),'\\.')
+    tr <- NULL
+    for (i in 1:length(tmp)) {
+        tr <- c(tr, tmp[[i]][1] != 'X')
+    }
+    tr
+}
+
+# Following four find empirical hyper-prior values
+aprior <- function(gamma.hat) {
+    m <- mean(gamma.hat)
+    s2 <- var(gamma.hat)
+    (2*s2 + m^2) / s2
+}
+
+bprior <- function(gamma.hat){
+    m <- mean(gamma.hat)
+    s2 <- var(gamma.hat)
+    (m*s2 + m^3) / s2
+}
+
+postmean <- function(g.hat,g.bar,n,d.star,t2){
+    (t2*n*g.hat + d.star*g.bar) / (t2*n + d.star)
+}
+
+postvar <- function(sum2,n,a,b){
+    (.5*sum2 + b) / (n/2 + a - 1)
+}
+
+# Inverse gamma distribution density function. (Note: does not do any bounds checking on arguments)
+dinvgamma <- function (x, shape, rate = 1/scale, scale = 1) {
+    # PDF taken from https://en.wikipedia.org/wiki/Inverse-gamma_distribution
+    # Note: alpha = shape, beta = rate
+    stopifnot(shape > 0)
+    stopifnot(rate > 0)
+    ifelse(x <= 0, 0, ((rate ^ shape) / gamma(shape)) * x ^ (-shape - 1) * exp(-rate/x))
+}
+
+# Pass in entire data set, the design matrix for the entire data, the batch means, the batch variances, priors (m, t2, a, b), columns of the data  matrix for the batch. Uses the EM to find the parametric batch adjustments
+
+it.sol  <- function(sdat,g.hat,d.hat,g.bar,t2,a,b,conv=.0001){
+    n <- rowSums(!is.na(sdat))
+    g.old <- g.hat
+    d.old <- d.hat
+    change <- 1
+    count <- 0
+    while(change>conv){
+        g.new <- postmean(g.hat, g.bar, n, d.old, t2)
+        sum2 <- rowSums((sdat-g.new%*%t(rep(1,ncol(sdat))))^2, na.rm=TRUE)
+        d.new <- postvar(sum2, n, a, b)
+        change <- max(abs(g.new-g.old) / g.old, abs(d.new-d.old) / d.old)
+        g.old <- g.new
+        d.old <- d.new
+        count <- count+1
+    }
+    ## cat("This batch took", count, "iterations until convergence\n")
+    adjust <- rbind(g.new, d.new)
+    rownames(adjust) <- c("g.star","d.star")
+    adjust
+}
+
+## likelihood function used below
+L <- function(x,g.hat,d.hat){
+    prod(dnorm(x, g.hat, sqrt(d.hat)))
+}
+
+## Monte Carlo integration functions
+int.eprior <- function(sdat, g.hat, d.hat){
+    g.star <- d.star <- NULL
+    r <- nrow(sdat)
+    for(i in 1:r){
+        g <- g.hat[-i]
+        d <- d.hat[-i]		
+        x <- sdat[i,!is.na(sdat[i,])]
+        n <- length(x)
+        j <- numeric(n)+1
+        dat <- matrix(as.numeric(x), length(g), n, byrow=TRUE)
+        resid2 <- (dat-g)^2
+        sum2 <- resid2 %*% j
+        LH <- 1/(2*pi*d)^(n/2)*exp(-sum2/(2*d))
+        LH[LH=="NaN"]=0
+        g.star <- c(g.star, sum(g*LH)/sum(LH))
+        d.star <- c(d.star, sum(d*LH)/sum(LH))
+        ## if(i%%1000==0){cat(i,'\n')}
+    }
+    adjust <- rbind(g.star,d.star)
+    rownames(adjust) <- c("g.star","d.star")
+    adjust	
+} 
+
+## fits the L/S model in the presence of missing data values
+
+Beta.NA <- function(y,X){
+    des <- X[!is.na(y),]
+    y1 <- y[!is.na(y)]
+    B <- tcrossprod(solve(crossprod(des)), des) %*% y1
+    B
+}